--- conflicted
+++ resolved
@@ -308,7 +308,6 @@
                                 columns=revised_columns)
 
     def _get_predict_index(self, steps_ahead=1):
-<<<<<<< HEAD
 
         freq = getattr(self.nodes.item.index, 'freq', 1)
         start = self.nodes.item.index[-1] + freq
@@ -317,19 +316,6 @@
         future = pandas.date_range(freq=freq,
                                    start=start,
                                    end=end
-=======
-        freq = pandas.infer_freq(self.nodes.item.index)
-
-        freq_str = ''.join([i for i in freq if not i.isdigit()])
-        try:
-            freq_int = int(''.join([i for i in freq if i not in freq_str]))
-        except ValueError:
-            freq_int = 1
-
-        future = pandas.date_range(freq=freq,
-                                   start=self.nodes.item.index.max() + pandas.Timedelta(freq_int, freq_str),
-                                   end=self.nodes.item.index.max() + pandas.Timedelta(steps_ahead * freq_int, freq_str)
->>>>>>> cc4e8498
                                    )
 
         return self.nodes.item.index.append(future)